--- conflicted
+++ resolved
@@ -7,12 +7,6 @@
 from helper_functions import load_malicious_urls_from_csv,load_ips_from_text_file
 
 def run_interactive_checker():
-<<<<<<< HEAD
-    # File names where our malicious URL and IP lists are stored
-    URL_DATASET_FILENAME = 'malicious_urls.csv'
-    IP_DATASET_FILENAME = 'bad_ip_dataset.txt'
-    # Load the known bad URLs and IPs into memory
-=======
     """
     Main function to run the interactive malicious URL checker with real data.
     """
@@ -20,7 +14,6 @@
     # The filename should match what you saved the CSV as.
     URL_DATASET_FILENAME = 'datasets/malicious_urls.csv'
     IP_DATASET_FILENAME = 'datasets/bad_ip_dataset.txt'
->>>>>>> 478109a7
     known_malicious_urls = load_malicious_urls_from_csv(URL_DATASET_FILENAME)
     known_malicious_ips = load_ips_from_text_file(IP_DATASET_FILENAME)
 
@@ -40,13 +33,8 @@
 
     print()
     choice = 0
-<<<<<<< HEAD
-    # Menu 
-    while (choice != 3):
-=======
     
     while (choice != 4):
->>>>>>> 478109a7
         choice = int(input("Enter the choice : "))
         if (choice == 1):
             # Make a Bloom filter just big enough for all known bad URLs
@@ -74,13 +62,9 @@
                 else:
                     print(f"   >Result: '{user_input}' is DEFINITELY SAFE (not on our blacklist).")
         elif (choice == 2):
-<<<<<<< HEAD
-            ip_filter = MaliciousIPFilter(EXPECTED_IPS_IN_BLACKLIST, DESIRED_FP_PROBABILITY)
-=======
             ip_filter = MaliciousIPFilter(known_malicious_ips, DESIRED_FP_PROBABILITY)
 
             # Step 3: Populate the Filter 
->>>>>>> 478109a7
             print(f"--- Populating filter with {len(known_malicious_ips)} known malicious IPs... ---")
             for ip in known_malicious_ips:
                 ip_filter.add(ip)
@@ -98,13 +82,9 @@
                     print(f"> Warning: '{user_input}' is PROBABLY MALICIOUS.")
                     print("> Recommendation: Avoid this site.")
                 else:
-<<<<<<< HEAD
-                    print(f"> Result: '{user_input}' is DEFINITELY SAFE (not on our blacklist).")
-=======
                     print(f"   > ✅ Result: '{user_input}' is DEFINITELY SAFE (not on our blacklist).")
         elif (choice == 3):
             run_crawler_simulation()
->>>>>>> 478109a7
 
 if __name__ == "__main__":
     run_interactive_checker()